# Canvas & Clay - Capstone Project 
> Local first digital gallery and artwork management per SRS
> Project allows administrators to securely manage artworks while visitors can browse public digital galleries over the local network 

## Architecture Overview 
- **Frontend** SvelteKit
- **Backend**  Flask (REST API)
- **Database** PostgreSQL (Dockerized)
- **Infra**    Docker Compose for local development and GitHub Actions for CI/CD

Simple Architecture diagram should be added to '/docs/arch.png'

## Running Locally

### Quick Start with Docker 
1. **Install Docker Desktop** from [docker.com](https://www.docker.com/products/docker-desktop/)
2. **Clone the repository**
   ```bash
<<<<<<< HEAD
   git clone https://github.com/tanC00kie/canvas-and-clay.git
=======
   git clone https://github.com/cjaron03/canvas-and-clay.git
>>>>>>> 5e4703bf
   cd canvas-and-clay
   ```
3. **Copy environment file** (adjust values if needed)
   ```bash
   cp backend/.env.example backend/.env
   ```
4. **Run**
   ```bash
   cd infra
   docker compose up --build
   ```

**Ports**
- **Frontend**: http://localhost:5173
- **Backend API**: http://localhost:5001
- **Database**: localhost:5432

**Stop the application:**
```bash
docker compose down
```

---

## Development Setup (Without Docker)

### Prerequisites
- Node.js 20+
- Python 3.12+
- PostgreSQL 15+

### Backend (Flask)
```bash
cd backend
python -m venv venv
source venv/bin/activate  # On Windows: venv\Scripts\activate
pip install -r requirements.txt
python app.py
```

### Frontend (SvelteKit)
```bash
cd frontend
npm install
npm run dev
```

## Docker Optimization

This project uses **alpine linux** base images for optimized performance:
- **75% smaller** container sizes
- **Faster** build and startup times
- **Lower memory** footprint (~200MB vs ~800MB)

## CI/CD Pipeline

This project includes a comprehensive CI/CD pipeline with:

- **Backend Testing**: Python tests with pytest and coverage
- **Frontend Testing**: SvelteKit tests with Vitest
- **Code Quality**: ESLint for frontend, flake8 for backend
- **Docker Builds**: Automated container builds with Alpine Linux
- **Security Scanning**: Trivy vulnerability scanning
- **Deployment**: Automated staging and production deployments

### Pipeline Triggers
- **Push to `main`**: Full pipeline + production deployment
- **Push to `develop`**: Full pipeline + staging deployment  
- **Pull Requests**: Full pipeline validation

## Project Structure
```
├── backend/           # Flask API
│   ├── app.py         # Main application
│   ├── requirements.txt
│   ├── Dockerfile
│   └── tests/         # Test files
├── frontend/          # SvelteKit app
│   ├── src/           # Source code
│   ├── package.json
│   └── Dockerfile
├── infra/             # Infrastructure
│   ├── docker-compose.yml
│   └── docker-compose.test.yml
└── .github/workflows/ # CI/CD configuration
```<|MERGE_RESOLUTION|>--- conflicted
+++ resolved
@@ -16,11 +16,7 @@
 1. **Install Docker Desktop** from [docker.com](https://www.docker.com/products/docker-desktop/)
 2. **Clone the repository**
    ```bash
-<<<<<<< HEAD
-   git clone https://github.com/tanC00kie/canvas-and-clay.git
-=======
    git clone https://github.com/cjaron03/canvas-and-clay.git
->>>>>>> 5e4703bf
    cd canvas-and-clay
    ```
 3. **Copy environment file** (adjust values if needed)
