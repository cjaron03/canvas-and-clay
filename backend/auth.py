--- conflicted
+++ resolved
@@ -400,11 +400,7 @@
 
 
 @auth_bp.route('/login', methods=['POST'])
-<<<<<<< HEAD
 @rate_limit("20 per 15 minutes")  # Increased for development/testing
-=======
-@rate_limit("20 per 15 minutes")  # Increased from 5 to allow for testing/logout-login cycles
->>>>>>> d35d2af9
 def login():
     """Login with email and password.
     
