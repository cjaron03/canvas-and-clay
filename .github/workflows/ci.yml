name: CI/CD Pipeline

on:
  push:
    branches: [ main, develop ]
  pull_request:
    branches: [ main, develop ]

# Cancel in-progress runs when a new run is triggered
concurrency:
  group: ${{ github.workflow }}-${{ github.ref }}
  cancel-in-progress: true

env:
  NODE_VERSION: '20'
  PYTHON_VERSION: '3.12'
  POSTGRES_PASSWORD: 'test_password'
  POSTGRES_USER: 'test_user'
  POSTGRES_DB: 'test_canvas_clay'

jobs:
  # Backend Testing (Flask)
  backend-test:
    runs-on: ubuntu-latest
    
    services:
      postgres:
        image: postgres:15
        env:
          POSTGRES_PASSWORD: ${{ env.POSTGRES_PASSWORD }}
          POSTGRES_USER: ${{ env.POSTGRES_USER }}
          POSTGRES_DB: ${{ env.POSTGRES_DB }}
        options: >-
          --health-cmd pg_isready
          --health-interval 10s
          --health-timeout 5s
          --health-retries 5
        ports:
          - 5432:5432

    steps:
    - name: Checkout code
      uses: actions/checkout@v4

    - name: Set up Python
      uses: actions/setup-python@v4
      with:
        python-version: ${{ env.PYTHON_VERSION }}

    - name: Cache Python dependencies
      uses: actions/cache@v3
      with:
        path: ~/.cache/pip
        key: ${{ runner.os }}-pip-${{ hashFiles('**/requirements.txt') }}
        restore-keys: |
          ${{ runner.os }}-pip-

    - name: Install Python dependencies
      run: |
        cd backend
        pip install -r requirements.txt

    - name: Lint backend code
      run: |
        cd backend
        flake8 . --count --select=E9,F63,F7,F82 --show-source --statistics
        flake8 . --count --exit-zero --max-complexity=10 --max-line-length=127 --statistics

    - name: Run backend tests
      run: |
        cd backend
        pytest --cov=. --cov-report=xml
      env:
        DATABASE_URL: postgresql://${{ env.POSTGRES_USER }}:${{ env.POSTGRES_PASSWORD }}@localhost:5432/${{ env.POSTGRES_DB }}

    - name: Upload backend coverage
      uses: codecov/codecov-action@v3
      if: github.event_name == 'push'
      with:
        file: ./backend/coverage.xml
        flags: backend

  # frontend Testing (SvelteKit)
  frontend-test:
    runs-on: ubuntu-latest
    
    steps:
    - name: Checkout code
      uses: actions/checkout@v4

    - name: Set up Node.js
      uses: actions/setup-node@v4
      with:
        node-version: ${{ env.NODE_VERSION }}
        cache: 'npm'
        cache-dependency-path: frontend/package-lock.json

    - name: Install frontend dependencies
      run: |
        cd frontend
        npm ci

    - name: Lint frontend code
      run: |
        cd frontend
        npm run lint

    - name: Run frontend tests
      run: |
        cd frontend
        npm run test

    - name: Build frontend
      run: |
        cd frontend
        npm run build

  # docker Build and test 
  docker-test:
    # Only run on main/develop pushes, skip PRs to save time
    if: github.event_name == 'push' && (github.ref == 'refs/heads/main' || github.ref == 'refs/heads/develop')
    runs-on: ubuntu-latest
    needs: [backend-test, frontend-test]
    
    steps:
    - name: Checkout code
      uses: actions/checkout@v4

    - name: Set up Docker Buildx
      uses: docker/setup-buildx-action@v3

    - name: Cache Docker layers
      uses: actions/cache@v3
      with:
        path: /tmp/.buildx-cache
        key: ${{ runner.os }}-buildx-${{ github.sha }}
        restore-keys: |
          ${{ runner.os }}-buildx-

    - name: Build backend Docker image
<<<<<<< HEAD
      uses: docker/build-push-action@v5
      with:
        context: ./backend
        push: false
        tags: canvas-backend:test
        cache-from: type=gha
        cache-to: type=gha,mode=max
=======
      run: |
        cd backend
        docker build -t canvas-backend:test \
          --cache-from type=local,src=/tmp/.buildx-cache \
          --cache-to type=local,dest=/tmp/.buildx-cache-new,mode=max .
>>>>>>> 49e1b288

    - name: Build frontend Docker image
      uses: docker/build-push-action@v5
      with:
        context: ./frontend
        push: false
        tags: canvas-frontend:test
        cache-from: type=gha
        cache-to: type=gha,mode=max

    - name: Create .env from example
      run: |
<<<<<<< HEAD
=======
        cd frontend
        docker build -t canvas-frontend:test \
          --cache-from type=local,src=/tmp/.buildx-cache \
          --cache-to type=local,dest=/tmp/.buildx-cache-new,mode=max .
    
    - name: Move cache
      run: |
        rm -rf /tmp/.buildx-cache
        mv /tmp/.buildx-cache-new /tmp/.buildx-cache

    - name: Create .env from example
      run: |
>>>>>>> 49e1b288
        cp backend/.env.example backend/.env

    - name: Test Docker Compose
      run: |
        cd infra
        docker compose -f docker-compose.yml -f docker-compose.test.yml up --build --abort-on-container-exit
      env:
        POSTGRES_PASSWORD: ${{ env.POSTGRES_PASSWORD }}
        POSTGRES_USER: ${{ env.POSTGRES_USER }}
        POSTGRES_DB: ${{ env.POSTGRES_DB }}

  # security scanning
  security-scan:
    runs-on: ubuntu-latest
    permissions:
      contents: read
      security-events: write
    
    steps:
    - name: Checkout code
      uses: actions/checkout@v4

    - name: Run Trivy vulnerability scanner
      uses: aquasecurity/trivy-action@master
      with:
        scan-type: 'fs'
        scan-ref: '.'
        format: 'sarif'
        output: 'trivy-results.sarif'

    - name: Upload Trivy scan results
      uses: github/codeql-action/upload-sarif@v3
      if: always()
      with:
        sarif_file: 'trivy-results.sarif'

  # deploy to staging (on develop branch)
  deploy-staging:
    if: github.ref == 'refs/heads/develop' && github.event_name == 'push'
    runs-on: ubuntu-latest
    needs: [backend-test, frontend-test, docker-test]
    
    steps:
    - name: Checkout code
      uses: actions/checkout@v4

    - name: Deploy to staging
      run: |
        echo "Deploying to staging environment..."
        # Add your staging deployment commands here
        # This could be deploying to a staging server, updating Docker containers, etc.

  # deploy to production (on main branch)
  deploy-production:
    if: github.ref == 'refs/heads/main' && github.event_name == 'push'
    runs-on: ubuntu-latest
    needs: [backend-test, frontend-test, docker-test, security-scan]
    environment: production
    
    steps:
    - name: Checkout code
      uses: actions/checkout@v4

    - name: Deploy to production
      run: |
        echo "deploying to production environment..."
        # add your production deployment commands here
        # this could be deploying to a production server, updating Docker containers, etc.<|MERGE_RESOLUTION|>--- conflicted
+++ resolved
@@ -138,21 +138,11 @@
           ${{ runner.os }}-buildx-
 
     - name: Build backend Docker image
-<<<<<<< HEAD
-      uses: docker/build-push-action@v5
-      with:
-        context: ./backend
-        push: false
-        tags: canvas-backend:test
-        cache-from: type=gha
-        cache-to: type=gha,mode=max
-=======
       run: |
         cd backend
         docker build -t canvas-backend:test \
           --cache-from type=local,src=/tmp/.buildx-cache \
           --cache-to type=local,dest=/tmp/.buildx-cache-new,mode=max .
->>>>>>> 49e1b288
 
     - name: Build frontend Docker image
       uses: docker/build-push-action@v5
@@ -165,8 +155,6 @@
 
     - name: Create .env from example
       run: |
-<<<<<<< HEAD
-=======
         cd frontend
         docker build -t canvas-frontend:test \
           --cache-from type=local,src=/tmp/.buildx-cache \
@@ -179,7 +167,6 @@
 
     - name: Create .env from example
       run: |
->>>>>>> 49e1b288
         cp backend/.env.example backend/.env
 
     - name: Test Docker Compose
